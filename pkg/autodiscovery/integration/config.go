// Unless explicitly stated otherwise all files in this repository are licensed
// under the Apache License Version 2.0.
// This product includes software developed at Datadog (https://www.datadoghq.com/).
// Copyright 2018 Datadog, Inc.

package integration

import (
	"fmt"
	"hash/fnv"
	"sort"
	"strconv"

	yaml "gopkg.in/yaml.v2"

	"github.com/DataDog/datadog-agent/pkg/util/log"
	"github.com/DataDog/datadog-agent/pkg/util/tmplvar"
)

<<<<<<< HEAD
// TplToken is the token used to indicate template variable in auto_conf files
var TplToken = `%%`
var tplVarRegex = regexp.MustCompile(TplToken + `.+?` + TplToken)

=======
>>>>>>> 7438d734
// Data contains YAML code
type Data []byte

// RawMap is the generic type to hold YAML configurations
type RawMap map[interface{}]interface{}

// JSONMap is the generic type to hold JSON configurations
type JSONMap map[string]interface{}

// CreationTime represents the moment when the service was launched compare to the agent start.
type CreationTime int

const (
	// Before indicates the service was launched before the agent start
	Before CreationTime = iota
	// After indicates the service was launched after the agent start
	After
)

// Config is a generic container for configuration files
type Config struct {
	Name          string       `json:"check_name"`     // the name of the check
	Instances     []Data       `json:"instances"`      // array of Yaml configurations
	InitConfig    Data         `json:"init_config"`    // the init_config in Yaml (python check only)
	MetricConfig  Data         `json:"metric_config"`  // the metric config in Yaml (jmx check only)
	LogsConfig    Data         `json:"logs"`           // the logs config in Yaml (logs-agent only)
	ADIdentifiers []string     `json:"ad_identifiers"` // the list of AutoDiscovery identifiers (optional)
	Provider      string       `json:"provider"`       // the provider that issued the config
	Entity        string       `json:"-"`              // the id of the entity (optional)
	ClusterCheck  bool         `json:"-"`              // cluster-check configuration flag, don't expose in JSON
	CreationTime  CreationTime `json:"-"`              // creation time of service
}

// CommonInstanceConfig holds the reserved fields for the yaml instance data
type CommonInstanceConfig struct {
	MinCollectionInterval int  `yaml:"min_collection_interval"`
	EmptyDefaultHostname  bool `yaml:"empty_default_hostname"`
}

// Equal determines whether the passed config is the same
func (c *Config) Equal(cfg *Config) bool {
	if cfg == nil {
		return false
	}

	return c.Digest() == cfg.Digest()
}

// String YAML representation of the config
func (c *Config) String() string {
	rawConfig := make(map[interface{}]interface{})
	var initConfig interface{}
	var instances []interface{}

	yaml.Unmarshal(c.InitConfig, &initConfig)
	rawConfig["init_config"] = initConfig

	for _, i := range c.Instances {
		var instance interface{}
		yaml.Unmarshal(i, &instance)
		instances = append(instances, instance)
	}
	rawConfig["instances"] = instances

	buffer, err := yaml.Marshal(&rawConfig)
	if err != nil {
		log.Error(err)
	}

	return string(buffer)
}

// IsTemplate returns if the config has AD identifiers
func (c *Config) IsTemplate() bool {
	return len(c.ADIdentifiers) > 0
}

// AddMetrics adds metrics to a check configuration
func (c *Config) AddMetrics(metrics Data) error {
	var rawInitConfig RawMap
	err := yaml.Unmarshal(c.InitConfig, &rawInitConfig)
	if err != nil {
		return err
	}

	var rawMetricsConfig []interface{}
	err = yaml.Unmarshal(metrics, &rawMetricsConfig)
	if err != nil {
		return err
	}

	// Grab any metrics currently in init_config
	var conf []interface{}
	currMetrics := make(map[string]bool)
	if _, ok := rawInitConfig["conf"]; ok {
		if currentMetrics, ok := rawInitConfig["conf"].([]interface{}); ok {
			for _, metric := range currentMetrics {
				conf = append(conf, metric)

				if metricS, e := yaml.Marshal(metric); e == nil {
					currMetrics[string(metricS)] = true
				}
			}
		}
	}

	// Add new metrics, skip duplicates
	for _, metric := range rawMetricsConfig {
		if metricS, e := yaml.Marshal(metric); e == nil {
			if !currMetrics[string(metricS)] {
				conf = append(conf, metric)
			}
		}
	}

	// JMX fetch expects the metrics to be a part of init_config, under "conf"
	rawInitConfig["conf"] = conf
	initConfig, err := yaml.Marshal(rawInitConfig)
	if err != nil {
		return err
	}

	c.InitConfig = initConfig
	return nil
}

// GetTemplateVariablesForInstance returns a slice of raw template variables
// it found in a config instance template.
func (c *Config) GetTemplateVariablesForInstance(i int) []tmplvar.TemplateVar {
	if len(c.Instances) < i {
		return nil
	}
	return tmplvar.Parse(c.Instances[i])
}

// MergeAdditionalTags merges additional tags to possible existing config tags
func (c *Data) MergeAdditionalTags(tags []string) error {
	rawConfig := RawMap{}
	err := yaml.Unmarshal(*c, &rawConfig)
	if err != nil {
		return err
	}
	rTags, _ := rawConfig["tags"].([]interface{})
	// convert raw tags to string
	cTags := make([]string, len(rTags))
	for i, t := range rTags {
		cTags[i] = fmt.Sprint(t)
	}
	tagList := append(cTags, tags...)
	if len(tagList) == 0 {
		return nil
	}
	// use set keys to remove duplicate
	tagSet := make(map[string]struct{})
	for _, t := range tagList {
		tagSet[t] = struct{}{}
	}
	// override config tags
	rawConfig["tags"] = []string{}
	for k := range tagSet {
		rawConfig["tags"] = append(rawConfig["tags"].([]string), k)
	}
	// modify original config
	out, err := yaml.Marshal(&rawConfig)
	if err != nil {
		return err
	}
	*c = Data(out)

	return nil
}

// Digest returns an hash value representing the data stored in this configuration.
// The ClusterCheck field is intentionally left out to keep a stable digest
// between the cluster-agent and the node-agents
func (c *Config) Digest() string {
	h := fnv.New64()
	h.Write([]byte(c.Name))
	for _, i := range c.Instances {
		inst := RawMap{}
		err := yaml.Unmarshal(i, &inst)
		if err != nil {
			continue
		}
		tagList, _ := inst["tags"].([]string)
		sort.Strings(tagList)
		inst["tags"] = tagList
		out, err := yaml.Marshal(&inst)
		if err != nil {
			continue
		}
		h.Write(out)
	}
	h.Write([]byte(c.InitConfig))
	for _, i := range c.ADIdentifiers {
		h.Write([]byte(i))
	}
	h.Write([]byte(c.LogsConfig))

	return strconv.FormatUint(h.Sum64(), 16)
}<|MERGE_RESOLUTION|>--- conflicted
+++ resolved
@@ -8,6 +8,7 @@
 import (
 	"fmt"
 	"hash/fnv"
+	"regexp"
 	"sort"
 	"strconv"
 
@@ -17,13 +18,10 @@
 	"github.com/DataDog/datadog-agent/pkg/util/tmplvar"
 )
 
-<<<<<<< HEAD
 // TplToken is the token used to indicate template variable in auto_conf files
 var TplToken = `%%`
 var tplVarRegex = regexp.MustCompile(TplToken + `.+?` + TplToken)
 
-=======
->>>>>>> 7438d734
 // Data contains YAML code
 type Data []byte
 
